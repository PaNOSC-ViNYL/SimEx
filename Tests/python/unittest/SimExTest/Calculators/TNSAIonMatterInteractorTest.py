--- conflicted
+++ resolved
@@ -25,17 +25,8 @@
         self.assertIsInstance(interact, AbstractIonInteractor)
 
     def testRun(self):
-<<<<<<< HEAD
-        ###############################################
-        import ipdb
-        ipdb.set_trace()
-        ###############################################
-
         mysource = TNSAIonMatterInteractor(parameters=self.params,
                                            input_path=generateTestFilePath('0010.sdf'),
-=======
-        mysource = TNSAIonMatterInteractor(parameters=self.params, input_path='Data/0010.sdf',
->>>>>>> 194600c2
                                            output_path='Data/NeutronData.h5')
 
         try:
