--- conflicted
+++ resolved
@@ -42,7 +42,6 @@
 
 # Setup the suite.
 def suite():
-<<<<<<< HEAD
     if not is_travisCI:
         suites = (
                  unittest.makeSuite(XFELPhotonSourceTest,                   'test'),
@@ -66,18 +65,6 @@
                  unittest.makeSuite(S2EReconstructionTest,                  'test'),
                  unittest.makeSuite(CrystFELPhotonDiffractorParametersTest, 'test'),
                  )
-=======
-    suites = (
-             unittest.makeSuite(XFELPhotonSourceTest,                      'test'),
-             unittest.makeSuite(XFELPhotonPropagatorTest,                  'test'),
-             unittest.makeSuite(WavePropagatorTest,                        'test'),
-             unittest.makeSuite(XMDYNDemoPhotonMatterInteractorTest,       'test'),
-             unittest.makeSuite(FEFFPhotonMatterInteractorTest,            'test'),
-             unittest.makeSuite(FEFFPhotonMatterInteractorParametersTest,  'test'),
-             unittest.makeSuite(SingFELPhotonDiffractorTest,               'test'),
-             unittest.makeSuite(S2EReconstructionTest,                     'test'),
-             )
->>>>>>> f34d62dc
 
     return unittest.TestSuite(suites)
 
