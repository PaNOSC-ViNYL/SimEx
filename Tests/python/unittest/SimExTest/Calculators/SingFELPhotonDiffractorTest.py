""" Test module for the SingFELPhotonDiffractor."""
##########################################################################
#                                                                        #
# Copyright (C) 2015-2018 Carsten Fortmann-Grote                         #
# Contact: Carsten Fortmann-Grote <carsten.grote@xfel.eu>                #
#                                                                        #
# This file is part of simex_platform.                                   #
# simex_platform is free software: you can redistribute it and/or modify #
# it under the terms of the GNU General Public License as published by   #
# the Free Software Foundation, either version 3 of the License, or      #
# (at your option) any later version.                                    #
#                                                                        #
# simex_platform is distributed in the hope that it will be useful,      #
# but WITHOUT ANY WARRANTY; without even the implied warranty of         #
# MERCHANTABILITY or FITNESS FOR A PARTICULAR PURPOSE.  See the          #
# GNU General Public License for more details.                           #
#                                                                        #
# You should have received a copy of the GNU General Public License      #
# along with this program.  If not, see <http://www.gnu.org/licenses/>.  #
#                                                                        #
##########################################################################

import os
import h5py
import numpy
import shutil

# Include needed directories in sys.path.
import unittest

# Import the class to test.
from SimEx.Calculators.SingFELPhotonDiffractor import SingFELPhotonDiffractor
from SimEx.Parameters.SingFELPhotonDiffractorParameters import SingFELPhotonDiffractorParameters
from SimEx.Parameters.DetectorGeometry import DetectorGeometry, DetectorPanel
from SimEx.Parameters.PhotonBeamParameters import PhotonBeamParameters
from SimEx.Utilities.Units import meter, electronvolt, joule, radian
from TestUtilities import TestUtilities

TRAVIS = TestUtilities.runs_on_travisCI()

class SingFELPhotonDiffractorTest(unittest.TestCase):
    """
    Test class for the SingFELPhotonDiffractor class.
    """

    @classmethod
    def setUpClass(cls):
        """ Setting up the test class. """
        cls.input_h5 = TestUtilities.generateTestFilePath('pmi_out_0000001.h5')
        detector_panel = DetectorPanel( ranges={'fast_scan_min' : 0,
                                                'fast_scan_max' : 21,
                                                'slow_scan_min' : 0,
                                                'slow_scan_max' : 21},
                                        pixel_size=2.2e-4*meter,
                                        photon_response=1.0,
                                        distance_from_interaction_plane=0.13*meter,
                                        corners={'x': -11, 'y' : -11},
                                        )

        cls.detector_geometry = DetectorGeometry(panels=[detector_panel])

        cls.beam = PhotonBeamParameters(photon_energy=8.6e3*electronvolt,
                                    beam_diameter_fwhm=1.0e-6*meter,
                                    pulse_energy=1.0e-3*joule,
                                    photon_energy_relative_bandwidth=0.001,
                                    divergence=1e-3*radian,
                                    photon_energy_spectrum_type="SASE",
                                    )
<<<<<<< HEAD
=======

>>>>>>> 281e8eb8
    @classmethod
    def tearDownClass(cls):
        """ Tearing down the test class. """
        del cls.input_h5
        files_to_remove = ['tmp.beam', 'tmp.geom', 'template.in']
        for f in files_to_remove:
            if os.path.isfile(f):
                os.remove(f)

    def setUp(self):
        """ Setting up a test. """
        self.__files_to_remove = []
        self.__dirs_to_remove = []

    def tearDown(self):
        """ Tearing down a test. """
        for f in self.__files_to_remove:
            if os.path.isfile(f):
                os.remove(f)
        for d in self.__dirs_to_remove:
            if os.path.isdir(d):
                shutil.rmtree(d)

    def testShapedConstructionDict(self):
        """ Testing the construction of the class with parameters given as a dict. """

        parameters={ 'uniform_rotation': True,
                     'calculate_Compton' : False,
                     'slice_interval' : 100,
                     'number_of_slices' : 2,
                     'pmi_start_ID' : 1,
                     'pmi_stop_ID'  : 1,
                     'number_of_diffraction_patterns' : 2,
                     'beam_parameters' : self.beam,
                     'detector_geometry' : self.detector_geometry,
                   }

        # Construct the object.
        diffractor = SingFELPhotonDiffractor(parameters=parameters, input_path=self.input_h5, output_path='diffr_out.h5')

        self.assertIsInstance(diffractor, SingFELPhotonDiffractor)

    def testConstructionParameters(self):
        """ Check we can construct with a parameter object. """
        parameters=SingFELPhotonDiffractorParameters(uniform_rotation=True,
                                                       calculate_Compton=False,
                                                       slice_interval=100,
                                                       number_of_slices=2,
                                                       pmi_start_ID=1,
                                                       pmi_stop_ID=1,
                                                       number_of_diffraction_patterns=2,
                                                       beam_parameters=self.beam,
                                                       detector_geometry=self.detector_geometry,
                                                       )
        diffractor = SingFELPhotonDiffractor(parameters=parameters, input_path=self.input_h5, output_path='diffr_out.h5')

        # Check instance.
        self.assertIsInstance( diffractor, SingFELPhotonDiffractor )

    def testShapedConstruction2(self):
        """ Testing the construction of the class with parameters. """

        parameters={ 'uniform_rotation': True,
                     'calculate_Compton' : False,
                     'slice_interval' : 100,
                     'number_of_slices' : 2,
                     'pmi_start_ID' : 1,
                     'pmi_stop_ID'  : 1,
                     'number_of_diffraction_patterns' : 2,
                     'beam_parameters' : self.beam,
                     'detector_geometry' : self.detector_geometry,
                   }

        # Construct the object.
        diffractor = SingFELPhotonDiffractor(parameters=parameters, input_path=self.input_h5, output_path='diffr_out.h5')

        self.assertIsInstance(diffractor, SingFELPhotonDiffractor)

    def testDefaultConstruction(self):
        """ Testing the default construction of the class. """

        # Prepare input.
        shutil.copytree( TestUtilities.generateTestFilePath( 'pmi_out' ), os.path.abspath( 'pmi' ) )

        # Ensure proper cleanup.
        self.__dirs_to_remove.append( os.path.abspath( 'pmi') )
        self.__dirs_to_remove.append( os.path.abspath( 'diffr' ) )

        # Set up parameters.
        parameters={ 'uniform_rotation': True,
                     'calculate_Compton' : False,
                     'slice_interval' : 100,
                     'number_of_slices' : 2,
                     'pmi_start_ID' : 1,
                     'pmi_stop_ID'  : 1,
                     'number_of_diffraction_patterns' : 2,
                     'beam_parameters' : None,
                     'detector_geometry' : self.detector_geometry,
                   }
        # Construct the object.
        diffractor = SingFELPhotonDiffractor(parameters=parameters, input_path='pmi')

        self.assertIsInstance(diffractor, SingFELPhotonDiffractor)
        self.assertEqual( diffractor.output_path, os.path.abspath( 'diffr') )

    def testConstructionWithSample(self):
        """ Testing the construction with sample passed via parameters."""

        # Ensure proper cleanup.
<<<<<<< HEAD
        sample_file = '5udc.pdb'
        self.__dirs_to_remove.append( os.path.abspath( 'diffr' ) )
        self.__files_to_remove.append( sample_file )
=======
        sample_file = TestUtilities.generateTestFilePath('2nip.pdb')
        self.__dirs_to_remove.append( os.path.abspath( 'diffr' ) )
>>>>>>> 281e8eb8

        # Set up parameters.
        parameters=SingFELPhotonDiffractorParameters(
                sample=sample_file,
                uniform_rotation = False,
                calculate_Compton = False,
                slice_interval = 100,
                number_of_slices = 5,
                pmi_start_ID = 1,
                pmi_stop_ID = 1,
                number_of_diffraction_patterns= 1,
                beam_parameters=self.beam,
                detector_geometry= self.detector_geometry,
                forced_mpi_command='mpirun'
                )

        # Construct the object.
        diffractor = SingFELPhotonDiffractor(parameters=parameters)

        self.assertIsInstance(diffractor, SingFELPhotonDiffractor)
        self.assertEqual( diffractor.input_path,  os.path.abspath( sample_file ) )
        self.assertEqual( diffractor.output_path, os.path.abspath( 'diffr') )

    @unittest.skipIf(TRAVIS, "CI.")
    def testH5Output(self):
        """ Test that data, params and misc are present in hdf5 output file. """

        # Ensure proper cleanup.
        sample_file = TestUtilities.generateTestFilePath('2nip.pdb')
        self.__dirs_to_remove.append( os.path.abspath( 'diffr' ) )
        self.__files_to_remove.append( os.path.abspath( 'diffr.h5' ) )

        # Set up parameters.
        parameters=SingFELPhotonDiffractorParameters(
                sample=sample_file,
                uniform_rotation = False,
                calculate_Compton = False,
                slice_interval = 100,
                number_of_slices = 3,
                pmi_start_ID = 1,
                pmi_stop_ID = 1,
                number_of_diffraction_patterns= 2,
                beam_parameters=self.beam,
                detector_geometry= self.detector_geometry,
                forced_mpi_command='mpirun -np 2',
                )

        # Construct the object.
        diffractor = SingFELPhotonDiffractor(parameters=parameters)

        # Run and save.
        diffractor.backengine()
        diffractor.saveH5()

        # Examine content of results hdf.
        with h5py.File(diffractor.output_path, 'r') as h5:
            # Datagroups in /"
            self.assertIn("data", h5.keys())
            self.assertIn("params", h5.keys())
            self.assertIn("misc", h5.keys())

            # Data.
            data = h5["data"]
            self.assertIn("0000001", data.keys())

            # Parameters
            params = h5["params"]
            self.assertIn("beam", params.keys())
            self.assertIn("geom", params.keys())

            # Beam
            beam = h5["params/beam"]
            self.assertIn("focusArea", beam.keys())
            self.assertIn("photonEnergy", beam.keys())

            # Geometry
            geom = h5["params/geom"]
            self.assertIn("detectorDist", geom.keys())
            self.assertIn("mask", geom.keys())
            self.assertIn("pixelHeight", geom.keys())
            self.assertIn("pixelWidth", geom.keys())

    def testDefaultConstructionLegacy(self):
        """ Testing the default construction of the class with MPI parameter. """

        # Prepare input.
        shutil.copytree( TestUtilities.generateTestFilePath( 'pmi_out' ), os.path.abspath( 'pmi' ) )

        # Ensure proper cleanup.
        self.__dirs_to_remove.append( os.path.abspath( 'pmi') )
        self.__dirs_to_remove.append( os.path.abspath( 'diffr' ) )

        # Set up parameters.
        parameters={ 'uniform_rotation': True,
                     'calculate_Compton' : False,
                     'slice_interval' : 100,
                     'number_of_slices' : 2,
                     'pmi_start_ID' : 1,
                     'pmi_stop_ID'  : 1,
                     'number_of_diffraction_patterns' : 2,
                     'beam_parameters' : None,
                     'detector_geometry' : self.detector_geometry,
                     'number_of_MPI_processes' : 2,
                   }
        # Construct the object.
        diffractor = SingFELPhotonDiffractor(parameters=parameters, input_path='pmi')

        # Check type.
        self.assertIsInstance(diffractor, SingFELPhotonDiffractor)

        # Check default output_path.
        self.assertEqual( diffractor.output_path, os.path.abspath( 'diffr') )

    def testConstructionExceptions(self):
        """ Check that proper exceptions are thrown if object is constructed incorrectly. """
        # Parameter not a dict.
        self.assertRaises( TypeError, SingFELPhotonDiffractor, 1, self.input_h5, 'diffr.h5')

        # Setup parameters that are ok
        parameters={ 'uniform_rotation': True,
                     'calculate_Compton' : False,
                     'slice_interval' : 100,
                     'number_of_slices' : 2,
                     'pmi_start_ID' : 1,
                     'pmi_stop_ID'  : 1,
                     'number_of_diffraction_patterns' : 2,
                     'beam_parameters' : self.beam,
                     'detector_geometry' : self.detector_geometry,
                     }

        # Check construction with sane parameters.
        singfel = SingFELPhotonDiffractor( parameters, self.input_h5, 'diffr.h5')
        self.assertIsInstance( singfel, SingFELPhotonDiffractor )

        # uniform_rotation not a bool.
        parameters['uniform_rotation'] = 1
        self.assertRaises( TypeError, SingFELPhotonDiffractor, parameters, self.input_h5, 'diffr.h5')
        # Reset.
        parameters['uniform_rotation'] = True

        # calculate_Compton not a bool.
        parameters['calculate_Compton'] = 1
        self.assertRaises( TypeError, SingFELPhotonDiffractor, parameters, self.input_h5, 'diffr.h5')
        # Reset.
        parameters['calculate_Compton'] = False

        # slice_interval not positive integer.
        parameters['slice_interval'] = -1
        self.assertRaises( ValueError, SingFELPhotonDiffractor, parameters, self.input_h5, 'diffr.h5')
        # slice_interval not a number
        parameters['slice_interval'] = 'one'
        self.assertRaises( TypeError, SingFELPhotonDiffractor, parameters, self.input_h5, 'diffr.h5')
        # Reset.
        parameters['slice_interval'] = 1

        # number_of_slices not positive integer.
        parameters['number_of_slices'] = -1
        self.assertRaises( ValueError, SingFELPhotonDiffractor, parameters, self.input_h5, 'diffr.h5')
        # number_of_slices not a number
        parameters['number_of_slices'] = 'one'
        self.assertRaises( TypeError, SingFELPhotonDiffractor, parameters, self.input_h5, 'diffr.h5')
        # Reset.
        parameters['number_of_slices'] = 2

        # number_of_diffraction_patterns not positive integer.
        parameters['number_of_diffraction_patterns'] = -1
        self.assertRaises( ValueError, SingFELPhotonDiffractor, parameters, self.input_h5, 'diffr.h5')
        # number_of_diffraction_patterns not a number
        parameters['number_of_diffraction_patterns'] = 'one'
        self.assertRaises( TypeError, SingFELPhotonDiffractor, parameters, self.input_h5, 'diffr.h5')
        # Reset.
        parameters['number_of_diffraction_patterns'] = 2

        # pmi_start_ID not positive integer.
        parameters['pmi_start_ID'] = -1
        self.assertRaises( ValueError, SingFELPhotonDiffractor, parameters, self.input_h5, 'diffr.h5')
        # pmi_start_ID not a number
        parameters['pmi_start_ID'] = 'one'
        self.assertRaises( TypeError, SingFELPhotonDiffractor, parameters, self.input_h5, 'diffr.h5')
        # Reset.
        parameters['pmi_start_ID'] = 1

        # pmi_stop_ID not positive integer.
        parameters['pmi_stop_ID'] = -1
        self.assertRaises( ValueError, SingFELPhotonDiffractor, parameters, self.input_h5, 'diffr.h5')
        # pmi_stop_ID not a number
        parameters['pmi_stop_ID'] = 'one'
        self.assertRaises( TypeError, SingFELPhotonDiffractor, parameters, self.input_h5, 'diffr.h5')
        # Reset.
        parameters['pmi_stop_ID'] = 1

        # beam_parameters not a string.
        parameters['beam_parameters'] = 1
        self.assertRaises( TypeError, SingFELPhotonDiffractor, parameters, self.input_h5, 'diffr.h5')
        # beam_parameters not a file.
        parameters['beam_parameters'] = 'xyz.beam'
        self.assertRaises( IOError, SingFELPhotonDiffractor, parameters, self.input_h5, 'diffr.h5')
        parameters['beam_parameters'] =  self.beam

        # detector_geometry not a string.
        parameters['detector_geometry'] = 1
        self.assertRaises( TypeError, SingFELPhotonDiffractor, parameters, self.input_h5, 'diffr.h5')
        # detector_geometry not a file.
        parameters['detector_geometry'] = 'xyz.geom'
        self.assertRaises( IOError, SingFELPhotonDiffractor, parameters, self.input_h5, 'diffr.h5')
        parameters['detector_geometry'] = self.detector_geometry
<<<<<<< HEAD

=======
>>>>>>> 281e8eb8

    @unittest.skipIf(TRAVIS, "CI.")
    def testBackengine(self):
        """ Test that we can start a test calculation. """

        # Cleanup.
        self.__dirs_to_remove.append('diffr')

        parameters = SingFELPhotonDiffractorParameters(
                     uniform_rotation= True,
                     calculate_Compton = False,
                     slice_interval = 100,
                     number_of_slices = 2,
                     pmi_start_ID = 1,
                     pmi_stop_ID  = 1,
                     number_of_diffraction_patterns = 2,
                     beam_parameters = self.beam,
                     detector_geometry = self.detector_geometry,
<<<<<<< HEAD
                     forced_mpi_command='mpirun',
=======
                     forced_mpi_command='mpirun -np 2',
>>>>>>> 281e8eb8
                     )

        # Construct the object.
        diffractor = SingFELPhotonDiffractor(parameters=parameters, input_path=self.input_h5, output_path='diffr')

        # Call backengine.
        status = diffractor.backengine()

        # Check successful completion.
        self.assertEqual(status, 0)

<<<<<<< HEAD
=======
    @unittest.skipIf(TRAVIS, "CI.")
>>>>>>> 281e8eb8
    def testBackengineNoBeam(self):
        """ Test that we can start a test calculation with no explicit beam parameters. """

        # Cleanup.
        self.__dirs_to_remove.append('diffr')

        parameters = SingFELPhotonDiffractorParameters(
                     uniform_rotation= True,
                     calculate_Compton = False,
                     slice_interval = 100,
                     number_of_slices = 2,
                     pmi_start_ID = 1,
                     pmi_stop_ID  = 1,
                     number_of_diffraction_patterns = 2,
                     beam_parameters = None,
                     detector_geometry = self.detector_geometry,
<<<<<<< HEAD
=======
                     forced_mpi_command='mpirun -np 2',
>>>>>>> 281e8eb8
                     )

        # Construct the object.
        diffractor = SingFELPhotonDiffractor(parameters=parameters, input_path=self.input_h5, output_path='diffr')

        # Call backengine.
        status = diffractor.backengine()

        # Check successful completion.
        self.assertEqual(status, 0)

<<<<<<< HEAD
=======
    @unittest.skipIf(TRAVIS, "CI.")
>>>>>>> 281e8eb8
    def testBackengineDefaultPaths(self):
        """ Test that we can start a calculation with default paths given. """

        # Prepare input.
        shutil.copytree( TestUtilities.generateTestFilePath( 'pmi_out' ), os.path.abspath( 'pmi' ) )

        # Ensure proper cleanup.
        self.__dirs_to_remove.append( os.path.abspath( 'pmi') )
        self.__dirs_to_remove.append( os.path.abspath( 'diffr' ) )

        parameters = SingFELPhotonDiffractorParameters(
                     uniform_rotation = True,
                     calculate_Compton = False,
                     slice_interval = 100,
                     number_of_slices = 2,
                     pmi_start_ID = 1,
                     pmi_stop_ID = 1,
                     number_of_diffraction_patterns= 2,
                     detector_geometry= self.detector_geometry,
<<<<<<< HEAD
                     forced_mpi_command='mpirun')
=======
                     forced_mpi_command='mpirun -np 2',
                     )
>>>>>>> 281e8eb8

        # Construct the object.
        diffractor = SingFELPhotonDiffractor(parameters=parameters, input_path='pmi')

        # Call backengine.
        status = diffractor.backengine()

        # Check successful completion.
        self.assertEqual(status, 0)

        # Check expected files exist.
        self.assertTrue( os.path.isdir( os.path.abspath( 'diffr' ) ) )
        self.assertIn( 'diffr_out_0000001.h5', os.listdir( os.path.abspath( 'diffr' ) ) )

<<<<<<< HEAD
=======
    @unittest.skipIf(TRAVIS, "CI.")
>>>>>>> 281e8eb8
    def testBackengineWithSample(self):
        """ Test that we can start a test calculation if the sample was given via the parameters . """

        # Cleanup.
<<<<<<< HEAD
        sample_file = '2nip.pdb'
        self.__dirs_to_remove.append('diffr')
        self.__files_to_remove.append( sample_file )
=======
        sample_file = TestUtilities.generateTestFilePath('2nip.pdb')
        self.__dirs_to_remove.append('diffr')
>>>>>>> 281e8eb8

        # Make sure sample file does not exist.
        if sample_file in os.listdir( os.getcwd() ):
            os.remove( sample_file )
<<<<<<< HEAD

        parameters = SingFELPhotonDiffractorParameters(
                     sample=sample_file,
                     uniform_rotation = False,
                     calculate_Compton = False,
                     number_of_diffraction_patterns=2,
                     beam_parameters=self.beam,
                     detector_geometry= self.detector_geometry,
                     forced_mpi_command='mpirun -np 2 -x OMP_NUM_THREADS=2'
                     )

        # Construct the object.
        diffractor = SingFELPhotonDiffractor(
                parameters=parameters,
                input_path=None,
                output_path='diffr'
                )

        # Call backengine.
        status = diffractor.backengine()

        # Check successful completion.
        self.assertEqual(status, 0)

        # Check expected files exist.
        self.assertTrue( os.path.isdir( os.path.abspath( 'diffr' ) ) )
        self.assertIn( 'diffr_out_0000001.h5', os.listdir( diffractor.output_path ) )
        self.assertIn( 'diffr_out_0000002.h5', os.listdir( diffractor.output_path ) )
=======
>>>>>>> 281e8eb8

        parameters = SingFELPhotonDiffractorParameters(
                     sample=sample_file,
                     uniform_rotation = False,
                     calculate_Compton = False,
                     number_of_diffraction_patterns=2,
                     beam_parameters=self.beam,
                     detector_geometry= self.detector_geometry,
                     forced_mpi_command='mpirun -np 2 -x OMP_NUM_THREADS=2',
                     )

        # Construct the object.
        diffractor = SingFELPhotonDiffractor(
                parameters=parameters,
                input_path=None,
                output_path='diffr'
                )

        # Call backengine.
        status = diffractor.backengine()

        # Check successful completion.
        self.assertEqual(status, 0)

        # Check expected files exist.
        self.assertTrue( os.path.isdir( os.path.abspath( 'diffr' ) ) )
        self.assertIn( 'diffr_out_0000001.h5', os.listdir( diffractor.output_path ) )
        self.assertIn( 'diffr_out_0000002.h5', os.listdir( diffractor.output_path ) )

    @unittest.skipIf(TRAVIS, "CI.")
    def testBackengineInputFile(self):
        """ Test that we can start a test calculation if the input path is a single file. """

        # Cleanup.
        self.__dirs_to_remove.append('diffr')

        parameters = SingFELPhotonDiffractorParameters(
                     uniform_rotation = True,
                     calculate_Compton = False,
                     slice_interval = 100,
                     number_of_slices = 2,
                     pmi_start_ID = 1,
                     pmi_stop_ID = 1,
                     number_of_diffraction_patterns= 2,
                     detector_geometry= self.detector_geometry,
<<<<<<< HEAD
                     forced_mpi_command='mpirun')
=======
                     forced_mpi_command='mpirun -np 2 -x OMP_NUM_THREADS=2',
                     )
>>>>>>> 281e8eb8


        # Construct the object.
        diffractor = SingFELPhotonDiffractor(parameters=parameters, input_path=self.input_h5, output_path='diffr')

        # Call backengine.
        status = diffractor.backengine()

        # Check successful completion.
        self.assertEqual(status, 0)

    @unittest.skipIf(TRAVIS, "CI.")
    def testBackengineInputDir(self):
        """ Test that we can start a test calculation if the input path is a directory. """

        # Cleanup.
        self.__dirs_to_remove.append('diffr')

        parameters = SingFELPhotonDiffractorParameters(
                     uniform_rotation = True,
                     calculate_Compton = False,
                     slice_interval = 100,
                     number_of_slices = 2,
                     pmi_start_ID = 1,
                     pmi_stop_ID = 1,
                     number_of_diffraction_patterns= 2,
                     detector_geometry= self.detector_geometry,
<<<<<<< HEAD
                     forced_mpi_command='mpirun',
=======
                     forced_mpi_command='mpirun -np 2',
>>>>>>> 281e8eb8
                     )

        # Construct the object.
        diffractor = SingFELPhotonDiffractor(parameters=parameters, input_path=TestUtilities.generateTestFilePath('pmi_out'), output_path='diffr')

        # Call backengine.
        status = diffractor.backengine()

        # Check successful completion.
        self.assertEqual(status, 0)

    @unittest.skipIf(TRAVIS, "CI.")
    def testBug53(self):
        """ Tests a script that was found to raise if run in parallel mode. """

        self.__dirs_to_remove.append('diffr')

        diffraction_parameters = SingFELPhotonDiffractorParameters(
                     uniform_rotation= True,
                     calculate_Compton= True,
                     slice_interval= 100,
                     number_of_slices= 2,
                     pmi_start_ID= 1,
                     pmi_stop_ID = 9,
<<<<<<< HEAD
                     number_of_diffraction_patterns= 1,
                     detector_geometry= self.detector_geometry,
=======
                     number_of_diffraction_patterns=2,
                     detector_geometry= self.detector_geometry,
                     forced_mpi_command='mpirun -np 2',
>>>>>>> 281e8eb8
                   )

        photon_diffractor = SingFELPhotonDiffractor(
                parameters=diffraction_parameters,
                input_path=TestUtilities.generateTestFilePath('pmi_out'),
                output_path='diffr')

        photon_diffractor.backengine()

    @unittest.skipIf(TRAVIS, "CI.")
    def testSingleFile(self):
        """ Test that saveH5() generates only one linked hdf. """


        diffraction_parameters={ 'uniform_rotation': True,
                     'calculate_Compton' : True,
                     'slice_interval' : 100,
                     'number_of_slices' : 2,
                     'pmi_start_ID' : 1,
                     'pmi_stop_ID'  : 4,
                     'number_of_diffraction_patterns' : 2,
                     'beam_parameters' : None,
                     'detector_geometry' : self.detector_geometry,
                     'number_of_MPI_processes' : 8,
                   }

        photon_diffractor = SingFELPhotonDiffractor(
                parameters=diffraction_parameters,
                input_path=TestUtilities.generateTestFilePath('pmi_out'),
                output_path='diffr_newstyle')

        # Cleanup.
        self.__dirs_to_remove.append(photon_diffractor.output_path)

        # Run backengine and convert files.
        photon_diffractor.backengine()
        photon_diffractor.saveH5()

        # Cleanup new style files.
        self.__files_to_remove.append(photon_diffractor.output_path)

        # Check that only one file was generated.
        self.assertTrue( os.path.isfile( photon_diffractor.output_path ))

        # Open the file for reading.
        h5_filehandle = h5py.File( photon_diffractor.output_path, 'r')

        # Count groups under /data.
        number_of_patterns = len(list(h5_filehandle['data'].keys()))

        self.assertEqual( number_of_patterns, 8 )

        # Assert global metadata is present.
        self.assertIn("params", list(h5_filehandle.keys()) )
        self.assertIn("version", list(h5_filehandle.keys()) )
        self.assertIn("info", list(h5_filehandle.keys()) )

    @unittest.skipIf(TRAVIS, "CI.")
    def testNoRotation(self):
        """ Test that we can run singfel with no-rotation option."""


        diffraction_parameters=SingFELPhotonDiffractorParameters(uniform_rotation = None,
                                                       calculate_Compton = False,
                                                       slice_interval = 100,
                                                       number_of_slices = 3,
                                                       pmi_start_ID = 1,
                                                       pmi_stop_ID  = 1,
<<<<<<< HEAD
                                                       number_of_diffraction_patterns = 1,
                                                       detector_geometry = self.detector_geometry
=======
                                                       number_of_diffraction_patterns = 2,
                                                       detector_geometry = self.detector_geometry,
                                                       forced_mpi_command='mpirun -np 2',
>>>>>>> 281e8eb8
                                                       )

        photon_diffractor = SingFELPhotonDiffractor(
                parameters=diffraction_parameters,
                input_path=TestUtilities.generateTestFilePath('pmi_out'),
                output_path='diffr_newstyle')

        # Cleanup.
        #self.__dirs_to_remove.append(photon_diffractor.output_path)

        # Run backengine and convert files.
        # Ensure removal of directory.
        self.__dirs_to_remove.append(photon_diffractor.output_path)

        photon_diffractor.backengine()
        photon_diffractor.saveH5()

        # Cleanup new style files.
        # Ensure removal of linked hdf.
        self.__files_to_remove.append(photon_diffractor.output_path)

        with h5py.File(photon_diffractor.output_path) as handle:
            pattern = handle['data/0000001/diffr'].value

        # 2nd run.
        photon_diffractor = SingFELPhotonDiffractor(
                parameters=diffraction_parameters,
                input_path=TestUtilities.generateTestFilePath('pmi_out'),
                output_path='diffr_newstyle')


        # Run backengine and convert files.
        photon_diffractor.backengine()
        photon_diffractor.saveH5()

        with h5py.File(photon_diffractor.output_path) as handle:
            new_pattern = handle['data/0000001/diffr'].value

        self.assertAlmostEqual(numpy.linalg.norm(pattern-new_pattern), 0.0, 10)


if __name__ == '__main__':
    unittest.main()
<|MERGE_RESOLUTION|>--- conflicted
+++ resolved
@@ -66,10 +66,7 @@
                                     divergence=1e-3*radian,
                                     photon_energy_spectrum_type="SASE",
                                     )
-<<<<<<< HEAD
-=======
-
->>>>>>> 281e8eb8
+
     @classmethod
     def tearDownClass(cls):
         """ Tearing down the test class. """
@@ -179,14 +176,8 @@
         """ Testing the construction with sample passed via parameters."""
 
         # Ensure proper cleanup.
-<<<<<<< HEAD
-        sample_file = '5udc.pdb'
-        self.__dirs_to_remove.append( os.path.abspath( 'diffr' ) )
-        self.__files_to_remove.append( sample_file )
-=======
         sample_file = TestUtilities.generateTestFilePath('2nip.pdb')
         self.__dirs_to_remove.append( os.path.abspath( 'diffr' ) )
->>>>>>> 281e8eb8
 
         # Set up parameters.
         parameters=SingFELPhotonDiffractorParameters(
@@ -393,10 +384,6 @@
         parameters['detector_geometry'] = 'xyz.geom'
         self.assertRaises( IOError, SingFELPhotonDiffractor, parameters, self.input_h5, 'diffr.h5')
         parameters['detector_geometry'] = self.detector_geometry
-<<<<<<< HEAD
-
-=======
->>>>>>> 281e8eb8
 
     @unittest.skipIf(TRAVIS, "CI.")
     def testBackengine(self):
@@ -415,11 +402,7 @@
                      number_of_diffraction_patterns = 2,
                      beam_parameters = self.beam,
                      detector_geometry = self.detector_geometry,
-<<<<<<< HEAD
-                     forced_mpi_command='mpirun',
-=======
                      forced_mpi_command='mpirun -np 2',
->>>>>>> 281e8eb8
                      )
 
         # Construct the object.
@@ -431,10 +414,7 @@
         # Check successful completion.
         self.assertEqual(status, 0)
 
-<<<<<<< HEAD
-=======
-    @unittest.skipIf(TRAVIS, "CI.")
->>>>>>> 281e8eb8
+    @unittest.skipIf(TRAVIS, "CI.")
     def testBackengineNoBeam(self):
         """ Test that we can start a test calculation with no explicit beam parameters. """
 
@@ -451,10 +431,7 @@
                      number_of_diffraction_patterns = 2,
                      beam_parameters = None,
                      detector_geometry = self.detector_geometry,
-<<<<<<< HEAD
-=======
                      forced_mpi_command='mpirun -np 2',
->>>>>>> 281e8eb8
                      )
 
         # Construct the object.
@@ -466,10 +443,7 @@
         # Check successful completion.
         self.assertEqual(status, 0)
 
-<<<<<<< HEAD
-=======
-    @unittest.skipIf(TRAVIS, "CI.")
->>>>>>> 281e8eb8
+    @unittest.skipIf(TRAVIS, "CI.")
     def testBackengineDefaultPaths(self):
         """ Test that we can start a calculation with default paths given. """
 
@@ -489,12 +463,8 @@
                      pmi_stop_ID = 1,
                      number_of_diffraction_patterns= 2,
                      detector_geometry= self.detector_geometry,
-<<<<<<< HEAD
-                     forced_mpi_command='mpirun')
-=======
                      forced_mpi_command='mpirun -np 2',
                      )
->>>>>>> 281e8eb8
 
         # Construct the object.
         diffractor = SingFELPhotonDiffractor(parameters=parameters, input_path='pmi')
@@ -509,57 +479,17 @@
         self.assertTrue( os.path.isdir( os.path.abspath( 'diffr' ) ) )
         self.assertIn( 'diffr_out_0000001.h5', os.listdir( os.path.abspath( 'diffr' ) ) )
 
-<<<<<<< HEAD
-=======
-    @unittest.skipIf(TRAVIS, "CI.")
->>>>>>> 281e8eb8
+    @unittest.skipIf(TRAVIS, "CI.")
     def testBackengineWithSample(self):
         """ Test that we can start a test calculation if the sample was given via the parameters . """
 
         # Cleanup.
-<<<<<<< HEAD
-        sample_file = '2nip.pdb'
-        self.__dirs_to_remove.append('diffr')
-        self.__files_to_remove.append( sample_file )
-=======
         sample_file = TestUtilities.generateTestFilePath('2nip.pdb')
         self.__dirs_to_remove.append('diffr')
->>>>>>> 281e8eb8
 
         # Make sure sample file does not exist.
         if sample_file in os.listdir( os.getcwd() ):
             os.remove( sample_file )
-<<<<<<< HEAD
-
-        parameters = SingFELPhotonDiffractorParameters(
-                     sample=sample_file,
-                     uniform_rotation = False,
-                     calculate_Compton = False,
-                     number_of_diffraction_patterns=2,
-                     beam_parameters=self.beam,
-                     detector_geometry= self.detector_geometry,
-                     forced_mpi_command='mpirun -np 2 -x OMP_NUM_THREADS=2'
-                     )
-
-        # Construct the object.
-        diffractor = SingFELPhotonDiffractor(
-                parameters=parameters,
-                input_path=None,
-                output_path='diffr'
-                )
-
-        # Call backengine.
-        status = diffractor.backengine()
-
-        # Check successful completion.
-        self.assertEqual(status, 0)
-
-        # Check expected files exist.
-        self.assertTrue( os.path.isdir( os.path.abspath( 'diffr' ) ) )
-        self.assertIn( 'diffr_out_0000001.h5', os.listdir( diffractor.output_path ) )
-        self.assertIn( 'diffr_out_0000002.h5', os.listdir( diffractor.output_path ) )
-=======
->>>>>>> 281e8eb8
 
         parameters = SingFELPhotonDiffractorParameters(
                      sample=sample_file,
@@ -605,12 +535,8 @@
                      pmi_stop_ID = 1,
                      number_of_diffraction_patterns= 2,
                      detector_geometry= self.detector_geometry,
-<<<<<<< HEAD
-                     forced_mpi_command='mpirun')
-=======
                      forced_mpi_command='mpirun -np 2 -x OMP_NUM_THREADS=2',
                      )
->>>>>>> 281e8eb8
 
 
         # Construct the object.
@@ -638,11 +564,7 @@
                      pmi_stop_ID = 1,
                      number_of_diffraction_patterns= 2,
                      detector_geometry= self.detector_geometry,
-<<<<<<< HEAD
-                     forced_mpi_command='mpirun',
-=======
                      forced_mpi_command='mpirun -np 2',
->>>>>>> 281e8eb8
                      )
 
         # Construct the object.
@@ -667,14 +589,9 @@
                      number_of_slices= 2,
                      pmi_start_ID= 1,
                      pmi_stop_ID = 9,
-<<<<<<< HEAD
-                     number_of_diffraction_patterns= 1,
-                     detector_geometry= self.detector_geometry,
-=======
                      number_of_diffraction_patterns=2,
                      detector_geometry= self.detector_geometry,
                      forced_mpi_command='mpirun -np 2',
->>>>>>> 281e8eb8
                    )
 
         photon_diffractor = SingFELPhotonDiffractor(
@@ -743,14 +660,9 @@
                                                        number_of_slices = 3,
                                                        pmi_start_ID = 1,
                                                        pmi_stop_ID  = 1,
-<<<<<<< HEAD
-                                                       number_of_diffraction_patterns = 1,
-                                                       detector_geometry = self.detector_geometry
-=======
                                                        number_of_diffraction_patterns = 2,
                                                        detector_geometry = self.detector_geometry,
                                                        forced_mpi_command='mpirun -np 2',
->>>>>>> 281e8eb8
                                                        )
 
         photon_diffractor = SingFELPhotonDiffractor(
