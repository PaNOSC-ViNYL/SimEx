##########################################################################
#                                                                        #
# Copyright (C) 2015 Carsten Fortmann-Grote                              #
# Contact: Carsten Fortmann-Grote <carsten.grote@xfel.eu>                #
#                                                                        #
# This file is part of simex_platform.                                   #
# simex_platform is free software: you can redistribute it and/or modify #
# it under the terms of the GNU General Public License as published by   #
# the Free Software Foundation, either version 3 of the License, or      #
# (at your option) any later version.                                    #
#                                                                        #
# simex_platform is distributed in the hope that it will be useful,      #
# but WITHOUT ANY WARRANTY; without even the implied warranty of         #
# MERCHANTABILITY or FITNESS FOR A PARTICULAR PURPOSE.  See the          #
# GNU General Public License for more details.                           #
#                                                                        #
# You should have received a copy of the GNU General Public License      #
# along with this program.  If not, see <http://www.gnu.org/licenses/>.  #
#                                                                        #
##########################################################################

""" Test module for module PhotonExperimentSimulation from SimEx
    @author : CFG
    @creation : 20151005
"""
import os, shutil
import unittest
import paths

from TestUtilities import TestUtilities
from SimEx.Calculators.XFELPhotonSource import XFELPhotonSource
from SimEx.Calculators.XFELPhotonPropagator import XFELPhotonPropagator
from SimEx.Calculators.XMDYNDemoPhotonMatterInteractor import XMDYNDemoPhotonMatterInteractor
from SimEx.Calculators.SingFELPhotonDiffractor import SingFELPhotonDiffractor
from SimEx.Calculators.PerfectPhotonDetector import PerfectPhotonDetector
from SimEx.Calculators.S2EReconstruction import S2EReconstruction

from SimEx.PhotonExperimentSimulation.PhotonExperimentSimulation import PhotonExperimentSimulation

class PhotonExperimentSimulationTest( unittest.TestCase):
    """ Test class for the PhotonExperimentSimulation class. """

    @classmethod
    def setUpClass(cls):
        """ Setting up the test class. """

    @classmethod
    def tearDownClass(cls):
        """ Tearing down the test class. """

    def setUp(self):
        """ Setting up a test. """
        self.__files_to_remove = []
        self.__dirs_to_remove = []

    def tearDown(self):
        """ Tearing down a test. """
        for f in self.__files_to_remove:
            if os.path.isfile(f) or os.path.islink(f):
                os.remove(f)
        for d in self.__dirs_to_remove:
            if os.path.isdir(d):
                shutil.rmtree(d)

    def testConstruction(self):
        """ Test the default constructor of this class. """
        # Setup a minimal experiment simulation.
        source_input = TestUtilities.generateTestFilePath('FELsource_out.h5')
        diffr_input =  TestUtilities.generateTestFilePath('pmi_out.h5')
        pmi_input = TestUtilities.generateTestFilePath('prop_out.h5')
        photon_source = XFELPhotonSource(parameters=None, input_path=source_input, output_path='FELsource_out.h5')
        photon_propagator = XFELPhotonPropagator(parameters=None, input_path='FELsource_out.h5', output_path='prop_out.h5')
<<<<<<< HEAD
        pmi_parameters= {'sample_path' :TestUtilities.generateTestFilePath('sample.h5')}
        photon_interactor = XMDYNDemoPhotonMatterInteractor(parameters=pmi_parameters, input_path=pmi_input, output_path='pmi_out.h5')

=======
        photon_interactor = XMDYNDemoPhotonMatterInteractor(parameters=None, input_path=pmi_input, output_path='pmi_out.h5')
>>>>>>> 5d86e9c9

        diffraction_parameters={ 'uniform_rotation': True,
                     'calculate_Compton' : False,
                     'slice_interval' : 100,
                     'number_of_slices' : 2,
                     'pmi_start_ID' : 1,
                     'pmi_stop_ID'  : 1,
                     'number_of_diffraction_patterns' : 2,
                     'beam_parameter_file' : TestUtilities.generateTestFilePath('s2e.beam'),
                     'beam_geometry_file' : TestUtilities.generateTestFilePath('s2e.geom'),
                   }
        photon_diffractor = SingFELPhotonDiffractor(parameters=diffraction_parameters, input_path=diffr_input, output_path='diffr_out.h5')

        photon_detector = PerfectPhotonDetector(parameters = None, input_path='diffr_out.h5', output_path='detector_out.h5')
        photon_analyzer = S2EReconstruction(parameters=None, input_path='detector_out.h5', output_path='analyzer_out.h5')

        pxs = PhotonExperimentSimulation(photon_source=photon_source,
                                         photon_propagator=photon_propagator,
                                         photon_interactor=photon_interactor,
                                         photon_diffractor=photon_diffractor,
                                         photon_detector=photon_detector,
                                         photon_analyzer=photon_analyzer,
                                         )

        # Check instance.
        self.assertIsInstance( pxs, PhotonExperimentSimulation )

    def testCalculatorQueries(self):
        """ Test that the calculator queries return the correct calculators. """
        # Setup a minimal experiment simulation.
        source_input = TestUtilities.generateTestFilePath('FELsource_out.h5')
        diffr_input =  TestUtilities.generateTestFilePath('pmi_out.h5')
        pmi_input = TestUtilities.generateTestFilePath('prop_out.h5')
        photon_source = XFELPhotonSource(parameters=None, input_path=source_input, output_path='FELsource_out.h5')
        photon_propagator = XFELPhotonPropagator(parameters=None, input_path='FELsource_out.h5', output_path='prop_out.h5')
<<<<<<< HEAD
        pmi_parameters= {'sample_path' :TestUtilities.generateTestFilePath('sample.h5')}
        photon_interactor = XMDYNDemoPhotonMatterInteractor(parameters=pmi_parameters, input_path=pmi_input, output_path='pmi_out.h5')

=======
        photon_interactor = XMDYNDemoPhotonMatterInteractor(parameters=None, input_path=pmi_input, output_path='pmi_out.h5')
>>>>>>> 5d86e9c9

        diffraction_parameters={ 'uniform_rotation': True,
                     'calculate_Compton' : False,
                     'slice_interval' : 100,
                     'number_of_slices' : 2,
                     'pmi_start_ID' : 1,
                     'pmi_stop_ID'  : 1,
                     'number_of_diffraction_patterns' : 2,
                     'beam_parameter_file' : TestUtilities.generateTestFilePath('s2e.beam'),
                     'beam_geometry_file' : TestUtilities.generateTestFilePath('s2e.geom'),
                   }
        photon_diffractor = SingFELPhotonDiffractor(parameters=diffraction_parameters, input_path=diffr_input, output_path='diffr_out.h5')

        photon_detector = PerfectPhotonDetector(parameters = None, input_path='diffr_out.h5', output_path='detector_out.h5')
        photon_analyzer = S2EReconstruction(parameters=None, input_path='detector_out.h5', output_path='analyzer_out.h5')

        pxs = PhotonExperimentSimulation(photon_source=photon_source,
                                         photon_propagator=photon_propagator,
                                         photon_interactor=photon_interactor,
                                         photon_diffractor=photon_diffractor,
                                         photon_detector=photon_detector,
                                         photon_analyzer=photon_analyzer,
                                         )

        # Check queries.
        self.assertIs( pxs.photon_source, photon_source )
        self.assertIs( pxs.photon_propagator, photon_propagator )
        self.assertIs( pxs.photon_interactor, photon_interactor )
        self.assertIs( pxs.photon_diffractor, photon_diffractor )
        self.assertIs( pxs.photon_detector, photon_detector )
        self.assertIs( pxs.photon_analyzer, photon_analyzer )

    def testConstructionExceptions(self):
        """ Test that the appropriate exceptions are thrown if the object is constructed incorrectly. """
        # Setup a minimal experiment simulation.
        source_input = TestUtilities.generateTestFilePath('FELsource_out.h5')
        diffr_input =  TestUtilities.generateTestFilePath('pmi_out.h5')
        pmi_input = TestUtilities.generateTestFilePath('prop_out.h5')
        photon_source = XFELPhotonSource(parameters=None, input_path=source_input, output_path='FELsource_out.h5')
        photon_propagator = XFELPhotonPropagator(parameters=None, input_path='FELsource_out.h5', output_path='prop_out.h5')
<<<<<<< HEAD
        pmi_parameters= {'sample_path' :TestUtilities.generateTestFilePath('sample.h5')}
        photon_interactor = XMDYNDemoPhotonMatterInteractor(parameters=pmi_parameters, input_path=pmi_input, output_path='pmi_out.h5')

=======
        photon_interactor = XMDYNDemoPhotonMatterInteractor(parameters=None, input_path=pmi_input, output_path='pmi_out.h5')
>>>>>>> 5d86e9c9

        diffraction_parameters={ 'uniform_rotation': True,
                     'calculate_Compton' : False,
                     'slice_interval' : 100,
                     'number_of_slices' : 2,
                     'pmi_start_ID' : 1,
                     'pmi_stop_ID'  : 1,
                     'number_of_diffraction_patterns' : 2,
                     'beam_parameter_file' : TestUtilities.generateTestFilePath('s2e.beam'),
                     'beam_geometry_file' : TestUtilities.generateTestFilePath('s2e.geom'),
                   }
        photon_diffractor = SingFELPhotonDiffractor(parameters=diffraction_parameters, input_path=diffr_input, output_path='diffr_out.h5')

        photon_detector = PerfectPhotonDetector(parameters = None, input_path='diffr_out.h5', output_path='detector_out.h5')
        photon_analyzer = S2EReconstruction(parameters=None, input_path='detector_out.h5', output_path='analyzer_out.h5')

        # Check wrong source.
        self.assertRaises( TypeError, PhotonExperimentSimulation,
                                                                  photon_source=None,
                                                                  photon_propagator=photon_propagator,
                                                                  photon_interactor=photon_interactor,
                                                                  photon_diffractor=photon_diffractor,
                                                                  photon_detector=photon_detector,
                                                                  photon_analyzer=photon_analyzer,
                         )
        self.assertRaises( TypeError, PhotonExperimentSimulation,
                                                                  photon_source=photon_propagator,
                                                                  photon_propagator=photon_propagator,
                                                                  photon_interactor=photon_interactor,
                                                                  photon_diffractor=photon_diffractor,
                                                                  photon_detector=photon_detector,
                                                                  photon_analyzer=photon_analyzer,
                         )


        # Check wrong propagator.
        self.assertRaises( TypeError, PhotonExperimentSimulation,
                                                                  photon_source=photon_source,
                                                                  photon_propagator=None,
                                                                  photon_interactor=photon_interactor,
                                                                  photon_diffractor=photon_diffractor,
                                                                  photon_detector=photon_detector,
                                                                  photon_analyzer=photon_analyzer,
                         )
        self.assertRaises( TypeError, PhotonExperimentSimulation,
                                                                  photon_source=photon_source,
                                                                  photon_propagator=photon_source,
                                                                  photon_interactor=photon_interactor,
                                                                  photon_diffractor=photon_diffractor,
                                                                  photon_detector=photon_detector,
                                                                  photon_analyzer=photon_analyzer,
                         )



        # Check wrong interactor.
        self.assertRaises( TypeError, PhotonExperimentSimulation,
                                                                  photon_source=photon_source,
                                                                  photon_propagator=photon_propagator,
                                                                  photon_interactor=None,
                                                                  photon_diffractor=photon_diffractor,
                                                                  photon_detector=photon_detector,
                                                                  photon_analyzer=photon_analyzer,
                         )
        self.assertRaises( TypeError, PhotonExperimentSimulation,
                                                                  photon_source=photon_source,
                                                                  photon_propagator=photon_propagator,
                                                                  photon_interactor=photon_source,
                                                                  photon_diffractor=photon_diffractor,
                                                                  photon_detector=photon_detector,
                                                                  photon_analyzer=photon_analyzer,
                         )



        # Check wrong diffractor.
        self.assertRaises( TypeError, PhotonExperimentSimulation,
                                                                  photon_source=photon_source,
                                                                  photon_propagator=photon_propagator,
                                                                  photon_interactor=photon_interactor,
                                                                  photon_diffractor=None,
                                                                  photon_detector=photon_detector,
                                                                  photon_analyzer=photon_analyzer,
                         )
        self.assertRaises( TypeError, PhotonExperimentSimulation,
                                                                  photon_source=photon_source,
                                                                  photon_propagator=photon_propagator,
                                                                  photon_interactor=photon_interactor,
                                                                  photon_diffractor=photon_source,
                                                                  photon_detector=photon_detector,
                                                                  photon_analyzer=photon_analyzer,
                         )

        # Check wrong analyzer.
        self.assertRaises( TypeError, PhotonExperimentSimulation,
                                                                  photon_source=photon_source,
                                                                  photon_propagator=photon_propagator,
                                                                  photon_interactor=photon_interactor,
                                                                  photon_diffractor=photon_diffractor,
                                                                  photon_detector=photon_detector,
                                                                  photon_analyzer=None,
                         )
        self.assertRaises( TypeError, PhotonExperimentSimulation,
                                                                  photon_source=photon_source,
                                                                  photon_propagator=photon_propagator,
                                                                  photon_interactor=photon_interactor,
                                                                  photon_diffractor=photon_diffractor,
                                                                  photon_detector=photon_detector,
                                                                  photon_analyzer=photon_diffractor,
                         )

    def testCheckInterfaceConsistency(self):
        """ Test if the check for interface consistency works correctly. """

        # Setup a minimal experiment simulation.
        source_input = TestUtilities.generateTestFilePath('FELsource_out.h5')
        diffr_input =  TestUtilities.generateTestFilePath('pmi_out.h5')
        pmi_input = TestUtilities.generateTestFilePath('prop_out.h5')
        photon_source = XFELPhotonSource(parameters=None, input_path=source_input, output_path='FELsource_out.h5')
        photon_propagator = XFELPhotonPropagator(parameters=None, input_path='FELsource_out.h5', output_path='prop_out.h5')
<<<<<<< HEAD
        pmi_parameters= {'sample_path' :TestUtilities.generateTestFilePath('sample.h5')}
        photon_interactor = XMDYNDemoPhotonMatterInteractor(parameters=pmi_parameters, input_path=pmi_input, output_path='pmi_out.h5')
=======
        photon_interactor = XMDYNDemoPhotonMatterInteractor(parameters=None, input_path=pmi_input, output_path='pmi_out.h5')
>>>>>>> 5d86e9c9

        diffraction_parameters={ 'uniform_rotation': True,
                     'calculate_Compton' : False,
                     'slice_interval' : 100,
                     'number_of_slices' : 2,
                     'pmi_start_ID' : 1,
                     'pmi_stop_ID'  : 1,
                     'number_of_diffraction_patterns' : 2,
                     'beam_parameter_file' : TestUtilities.generateTestFilePath('s2e.beam'),
                     'beam_geometry_file' : TestUtilities.generateTestFilePath('s2e.geom'),
                   }
        photon_diffractor = SingFELPhotonDiffractor(parameters=diffraction_parameters, input_path=diffr_input, output_path='diffr_out.h5')

        photon_detector = PerfectPhotonDetector(parameters = None, input_path='diffr_out.h5', output_path='detector_out.h5')
        photon_analyzer = S2EReconstruction(parameters=None, input_path='detector_out.h5', output_path='analyzer_out.h5')

        pxs = PhotonExperimentSimulation(photon_source=photon_source,
                                         photon_propagator=photon_propagator,
                                         photon_interactor=photon_interactor,
                                         photon_diffractor=photon_diffractor,
                                         photon_detector=photon_detector,
                                         photon_analyzer=photon_analyzer,
                                         )

        interfaces_are_consistent = pxs._checkInterfaceConsistency()

        self.assertTrue( interfaces_are_consistent )





    def testSimS2EWorkflowTwoDiffractionPatterns(self):
        """ Testing that a workflow akin to the simS2E example workflow works. """

        # These directories and files are expected to be present after a successfull calculation.
        expected_dirs = [ 'pmi',
                          'diffr',
                          ]

        expected_symlinks = ['detector']

        expected_files = ['FELsource_out_0000001.h5',
                          'prop_out_0000001.h5',
                          'pmi/pmi_out_0000001.h5',
                          'diffr/diffr_out_0000001.h5',
                          'diffr/diffr_out_0000002.h5',
                          'detector/diffr_out_0000001.h5',
                          'detector/diffr_out_0000002.h5',
                          'orient_out.h5',
                          ]

        # Ensure proper cleanup.
        self.__files_to_remove = expected_files+expected_symlinks+['recon.h5']
        self.__dirs_to_remove = expected_dirs


        # Location of the FEL source file.
        source_input = TestUtilities.generateTestFilePath('FELsource_out/FELsource_out_0000001.h5')

        # Photon source.
        photon_source = XFELPhotonSource(parameters=None, input_path=source_input, output_path='FELsource_out_0000001.h5')

        # Photon propagator, default parameters.
        photon_propagator = XFELPhotonPropagator(parameters=None, input_path='FELsource_out_0000001.h5', output_path='prop_out_0000001.h5')

        # Photon interactor with default parameters.
	pmi_parameters= {'sample_path' :TestUtilities.generateTestFilePath('sample.h5')}
        photon_interactor = XMDYNDemoPhotonMatterInteractor( parameters=pmi_parameters,
                                                             input_path='prop_out_0000001.h5',
                                                             output_path='pmi')

        #  Diffraction with parameters.
        diffraction_parameters={ 'uniform_rotation': True,
                     'calculate_Compton' : False,
                     'slice_interval' : 100,
                     'number_of_slices' : 2,
                     'pmi_start_ID' : 1,
                     'pmi_stop_ID'  : 1,
                     'number_of_diffraction_patterns' : 2,
                     'beam_parameter_file' : TestUtilities.generateTestFilePath('s2e.beam'),
                     'beam_geometry_file' : TestUtilities.generateTestFilePath('s2e.geom'),
                     }

        photon_diffractor = SingFELPhotonDiffractor(
                parameters=diffraction_parameters,
                input_path='pmi',
                output_path='diffr')

        # Perfect detector.
        photon_detector = PerfectPhotonDetector(
                parameters = None,
                input_path='diffr',
                output_path='detector')

        # Reconstruction: EMC+DM
        emc_parameters = {'initial_number_of_quaternions' : 1,
                               'max_number_of_quaternions'     : 9,
                               'max_number_of_iterations'      : 3,
                               'min_error'                     : 1.0e-8,
                               'beamstop'                      : 1.0e-5,
                               'detailed_output'               : False
                               }

        dm_parameters = {'number_of_trials'        : 5,
                         'number_of_iterations'    : 2,
                         'averaging_start'         : 15,
                         'leash'                   : 0.2,
                         'number_of_shrink_cycles' : 2,
                         }

        reconstructor = S2EReconstruction(parameters={'EMC_Parameters' : emc_parameters, 'DM_Parameters' : dm_parameters},
                                          input_path='detector',
                                          output_path = 'recon.h5'
                                          )

        # Setup the photon experiment.
        pxs = PhotonExperimentSimulation(photon_source=photon_source,
                                         photon_propagator=photon_propagator,
                                         photon_interactor=photon_interactor,
                                         photon_diffractor=photon_diffractor,
                                         photon_detector=photon_detector,
                                         photon_analyzer=reconstructor,
                                         )

        # Run the experiment.
        pxs.run()

        # Check that all output files and directories are present.
        for directory in expected_dirs+expected_symlinks:
            self.assertTrue( os.path.isdir( directory ) )
        for f in expected_files:
            print f
            self.assertTrue( os.path.isfile( f ) )

    def testSimS2EWorkflowDirectories(self):
        """ Testing that a workflow akin to the simS2E example workflow works.
            Two sources, two diffraction patterns."""

        # Setup directories.
        working_directory = 'SPI'
        self.__dirs_to_remove.append(working_directory)
        source_dir = os.path.join( working_directory, 'FELsource' )
        prop_dir = os.path.join( working_directory, 'prop' )
        pmi_dir = os.path.join( working_directory, 'pmi' )
        diffr_dir = os.path.join( working_directory, 'diffr' )
        detector_dir = os.path.join( working_directory, 'detector' )
        recon_dir = os.path.join( working_directory, 'recon' )

        # Make directories.
        os.mkdir(working_directory)
        os.mkdir(source_dir)
        os.mkdir(prop_dir)
        os.mkdir(pmi_dir)
        os.mkdir(diffr_dir)
        os.mkdir(detector_dir)
        os.mkdir(recon_dir)

        # Ensure proper cleanup.
        self.__dirs_to_remove.append(working_directory)

        # Location of the FEL source file.
        source_input = TestUtilities.generateTestFilePath('FELsource_out')

        # Photon source.
        photon_source = XFELPhotonSource(parameters=None, input_path=source_input, output_path=source_dir)

        # Photon propagator, default parameters.
        photon_propagator = XFELPhotonPropagator(parameters=None, input_path=source_dir, output_path=prop_dir)

        # Photon interactor with default parameters.
        pmi_parameters= {'sample_path' :TestUtilities.generateTestFilePath('sample.h5')}
        photon_interactor = XMDYNDemoPhotonMatterInteractor( parameters=pmi_parameters,
                                                             input_path=prop_dir,
                                                             output_path=pmi_dir)

        #  Diffraction with parameters.
        diffraction_parameters={ 'uniform_rotation': True,
                     'calculate_Compton' : False,
                     'slice_interval' : 100,
                     'number_of_slices' : 2,
                     'pmi_start_ID' : 1,
                     'pmi_stop_ID'  : 2,
                     'number_of_diffraction_patterns' : 2,
                     'beam_parameter_file' : TestUtilities.generateTestFilePath('s2e.beam'),
                     'beam_geometry_file' : TestUtilities.generateTestFilePath('s2e.geom'),
                     }

        photon_diffractor = SingFELPhotonDiffractor(
                parameters=diffraction_parameters,
                input_path=pmi_dir,
                output_path=diffr_dir)

        # Reconstruction: EMC+DM
        emc_parameters = {'initial_number_of_quaternions' : 1,
                               'max_number_of_quaternions'     : 9,
                               'max_number_of_iterations'      : 3,
                               'min_error'                     : 1.0e-8,
                               'beamstop'                      : 1.0e-5,
                               'detailed_output'               : False
                               }

        dm_parameters = {'number_of_trials'        : 5,
                         'number_of_iterations'    : 2,
                         'averaging_start'         : 15,
                         'leash'                   : 0.2,
                         'number_of_shrink_cycles' : 2,
                         }

        reconstructor = S2EReconstruction(parameters={'EMC_Parameters' : emc_parameters, 'DM_Parameters' : dm_parameters},
                                          input_path=diffr_dir,
                                          output_path = recon_dir
                                          )

        # Setup the photon experiment.
        pxs = PhotonExperimentSimulation(photon_source=photon_source,
                                         photon_propagator=photon_propagator,
                                         photon_interactor=photon_interactor,
                                         photon_diffractor=photon_diffractor,
                                         photon_detector=None,
                                         photon_analyzer=reconstructor,
                                         )

        # Run the experiment.
        pxs.run()

        ## Check that all output files and directories are present.
        #for directory in expected_dirs+expected_symlinks:
            #self.assertTrue( os.path.isdir( directory ) )
        #for f in expected_files:
            #print f
            #self.assertTrue( os.path.isfile( f ) )



    def testSimS2EWorkflowSingleFile(self):
        """ Testing that a workflow akin to the simS2E example workflow works. Only one I/O file per calculator. """

        # These directories and files are expected to be present after a successfull calculation.
        expected_dirs = [ 'pmi',
                          'diffr',
                          ]

        expected_files = ['FELsource_out.h5',
                          'prop_out.h5',
                          'pmi/pmi_out_0000001.h5',
                          'diffr/diffr_out_0000001.h5',
                          'orient_out.h5',
                          'recon.h5'
                          ]

        # Ensure proper cleanup.
        self.__files_to_remove = expected_files
        self.__dirs_to_remove = expected_dirs


        # Location of the FEL source file.
        source_input = TestUtilities.generateTestFilePath('FELsource_out/FELsource_out_0000001.h5')

        # Photon source.
        photon_source = XFELPhotonSource(parameters=None, input_path=source_input, output_path='FELsource_out.h5')

        # Photon propagator, default parameters.
        photon_propagator = XFELPhotonPropagator(parameters=None, input_path='FELsource_out.h5', output_path='prop_out.h5')

        # Photon interactor with default parameters.
        pmi_parameters= {'sample_path' :TestUtilities.generateTestFilePath('sample.h5')}
        photon_interactor = XMDYNDemoPhotonMatterInteractor( parameters=pmi_parameters,
                                                             input_path='prop_out.h5',
                                                             output_path='pmi')

        #  Diffraction with parameters.
        diffraction_parameters={ 'uniform_rotation': True,
                     'calculate_Compton' : False,
                     'slice_interval' : 100,
                     'number_of_slices' : 2,
                     'pmi_start_ID' : 1,
                     'pmi_stop_ID'  : 1,
                     'number_of_diffraction_patterns' : 1,
                     'beam_parameter_file' : TestUtilities.generateTestFilePath('s2e.beam'),
                     'beam_geometry_file' : TestUtilities.generateTestFilePath('s2e.geom'),
                     }

        photon_diffractor = SingFELPhotonDiffractor(
                parameters=diffraction_parameters,
                input_path='pmi',
                output_path='diffr')


        # Reconstruction: EMC+DM
        emc_parameters = {'initial_number_of_quaternions' : 1,
                               'max_number_of_quaternions'     : 2,
                               'max_number_of_iterations'      : 10,
                               'min_error'                     : 1.0e-6,
                               'beamstop'                      : 1.0e-5,
                               'detailed_output'               : False
                               }

        dm_parameters = {'number_of_trials'        : 5,
                         'number_of_iterations'    : 2,
                         'averaging_start'         : 15,
                         'leash'                   : 0.2,
                         'number_of_shrink_cycles' : 2,
                         }

        reconstructor = S2EReconstruction(parameters={'EMC_Parameters' : emc_parameters, 'DM_Parameters' : dm_parameters},
                                          input_path=TestUtilities.generateTestFilePath('diffr'),  # Cheeting here to provide more realistic data for emc.
                                          output_path = 'recon.h5'
                                          )

        # Setup the photon experiment.
        pxs = PhotonExperimentSimulation(photon_source=photon_source,
                                         photon_propagator=photon_propagator,
                                         photon_interactor=photon_interactor,
                                         photon_diffractor=photon_diffractor,
                                         photon_detector=None,
                                         photon_analyzer=reconstructor,
                                         )

        # Run the experiment.
        pxs.run()

        # Check that all output files and directories are present.
        for directory in expected_dirs:
            self.assertTrue( os.path.isdir( directory ) )
        for f in expected_files:
            print f
            self.assertTrue( os.path.isfile( f ) )


if __name__ == '__main__':
    unittest.main()<|MERGE_RESOLUTION|>--- conflicted
+++ resolved
@@ -70,13 +70,8 @@
         pmi_input = TestUtilities.generateTestFilePath('prop_out.h5')
         photon_source = XFELPhotonSource(parameters=None, input_path=source_input, output_path='FELsource_out.h5')
         photon_propagator = XFELPhotonPropagator(parameters=None, input_path='FELsource_out.h5', output_path='prop_out.h5')
-<<<<<<< HEAD
         pmi_parameters= {'sample_path' :TestUtilities.generateTestFilePath('sample.h5')}
         photon_interactor = XMDYNDemoPhotonMatterInteractor(parameters=pmi_parameters, input_path=pmi_input, output_path='pmi_out.h5')
-
-=======
-        photon_interactor = XMDYNDemoPhotonMatterInteractor(parameters=None, input_path=pmi_input, output_path='pmi_out.h5')
->>>>>>> 5d86e9c9
 
         diffraction_parameters={ 'uniform_rotation': True,
                      'calculate_Compton' : False,
@@ -112,13 +107,8 @@
         pmi_input = TestUtilities.generateTestFilePath('prop_out.h5')
         photon_source = XFELPhotonSource(parameters=None, input_path=source_input, output_path='FELsource_out.h5')
         photon_propagator = XFELPhotonPropagator(parameters=None, input_path='FELsource_out.h5', output_path='prop_out.h5')
-<<<<<<< HEAD
         pmi_parameters= {'sample_path' :TestUtilities.generateTestFilePath('sample.h5')}
         photon_interactor = XMDYNDemoPhotonMatterInteractor(parameters=pmi_parameters, input_path=pmi_input, output_path='pmi_out.h5')
-
-=======
-        photon_interactor = XMDYNDemoPhotonMatterInteractor(parameters=None, input_path=pmi_input, output_path='pmi_out.h5')
->>>>>>> 5d86e9c9
 
         diffraction_parameters={ 'uniform_rotation': True,
                      'calculate_Compton' : False,
@@ -159,13 +149,8 @@
         pmi_input = TestUtilities.generateTestFilePath('prop_out.h5')
         photon_source = XFELPhotonSource(parameters=None, input_path=source_input, output_path='FELsource_out.h5')
         photon_propagator = XFELPhotonPropagator(parameters=None, input_path='FELsource_out.h5', output_path='prop_out.h5')
-<<<<<<< HEAD
         pmi_parameters= {'sample_path' :TestUtilities.generateTestFilePath('sample.h5')}
         photon_interactor = XMDYNDemoPhotonMatterInteractor(parameters=pmi_parameters, input_path=pmi_input, output_path='pmi_out.h5')
-
-=======
-        photon_interactor = XMDYNDemoPhotonMatterInteractor(parameters=None, input_path=pmi_input, output_path='pmi_out.h5')
->>>>>>> 5d86e9c9
 
         diffraction_parameters={ 'uniform_rotation': True,
                      'calculate_Compton' : False,
@@ -286,12 +271,8 @@
         pmi_input = TestUtilities.generateTestFilePath('prop_out.h5')
         photon_source = XFELPhotonSource(parameters=None, input_path=source_input, output_path='FELsource_out.h5')
         photon_propagator = XFELPhotonPropagator(parameters=None, input_path='FELsource_out.h5', output_path='prop_out.h5')
-<<<<<<< HEAD
         pmi_parameters= {'sample_path' :TestUtilities.generateTestFilePath('sample.h5')}
         photon_interactor = XMDYNDemoPhotonMatterInteractor(parameters=pmi_parameters, input_path=pmi_input, output_path='pmi_out.h5')
-=======
-        photon_interactor = XMDYNDemoPhotonMatterInteractor(parameters=None, input_path=pmi_input, output_path='pmi_out.h5')
->>>>>>> 5d86e9c9
 
         diffraction_parameters={ 'uniform_rotation': True,
                      'calculate_Compton' : False,
