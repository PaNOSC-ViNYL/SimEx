--- conflicted
+++ resolved
@@ -26,12 +26,7 @@
 # Uncomment the next line and specify the install dir for a custom user install.
 #cmake -DCMAKE_INSTALL_PREFIX=$ROOT_DIR $ROOT_DIR
 # Uncomment the next line and specify the install dir for a developer install.
-<<<<<<< HEAD
-cmake -DDEVELOPER_INSTALL=ON -DCMAKE_INSTALL_PREFIX=$ROOT_DIR $ROOT_DIR -DSRW_OPTIMIZED=OFF
-#cmake -DDEVELOPER_INSTALL=ON -DCMAKE_INSTALL_PREFIX=$ROOT_DIR $ROOT_DIR -DSRW_OPTIMIZED=ON
-=======
 cmake -DSRW_OPTIMIZED=ON -DDEVELOPER_INSTALL=ON -DCMAKE_INSTALL_PREFIX=$ROOT_DIR $ROOT_DIR
->>>>>>> a80aba51
 
 # Build the project.
 make -j8
