--- conflicted
+++ resolved
@@ -26,14 +26,6 @@
 	git apply patch_for_maxwell
 elif [ $MODE = "develop" ]
 then
-<<<<<<< HEAD
-    echo $MODE
-    INSTALL_PREFIX=..
-    DEVELOPER_MODE=ON
-    XCSIT=ON
-fi
-
-=======
 	echo $MODE
 	INSTALL_PREFIX=..
 	DEVELOPER_MODE=ON
@@ -66,7 +58,6 @@
 
 
 
->>>>>>> ef7414b5
 # Check for existing build directory, remove if found
 if [ -d build ]
 then
@@ -94,7 +85,6 @@
 export XCSIT_ROOT=${THIRD_PARTY_ROOT}
 
 cmake -DSRW_OPTIMIZED=ON \
-<<<<<<< HEAD
       -DDEVELOPER_INSTALL=$DEVELOPER_MODE \
       -DCMAKE_INSTALL_PREFIX=$INSTALL_PREFIX \
       -DUSE_SingFELPhotonDiffractor=ON \
@@ -112,26 +102,6 @@
       -DXCSIT_ROOT=$XCSIT_ROOT \
       -DBOOST_ROOT=$BOOST_ROOT \
       ..
-=======
-	  -DDEVELOPER_INSTALL=$DEVELOPER_MODE \
-	  -DCMAKE_INSTALL_PREFIX=$INSTALL_PREFIX \
-	  -DUSE_SingFELPhotonDiffractor=ON \
-	  -DUSE_CrystFELPhotonDiffractor=OFF \
-	  -DUSE_GAPDPhotonDiffractor=ON \
-	  -DUSE_s2e=ON \
-	  -DUSE_S2EReconstruction_EMC=ON \
-	  -DUSE_S2EReconstruction_DM=ON \
-	  -DUSE_wpg=ON \
-	  -DUSE_GenesisPhotonSource=ON \
-	  -DUSE_XCSITPhotonDetector=$XCSIT \
-	  -DUSE_FEFFPhotonInteractor=ON \
-	  -DXERCESC_ROOT=$XERCESC_ROOT \
-	  -DGEANT4_ROOT=$GEANT4_ROOT \
-	  -DXCSIT_ROOT=$XCSIT_ROOT \
-	  -DBOOST_ROOT=$BOOST_ROOT \
-	  ..
->>>>>>> ef7414b5
-
 # Build the project.
 make -j32
 
