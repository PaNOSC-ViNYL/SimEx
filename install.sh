--- conflicted
+++ resolved
@@ -2,10 +2,6 @@
 
 # Sample installation script. Adjustments might be neccessary.
 
-<<<<<<< HEAD
-INSTALL_PREFIX=$PWD
-THIRD_PARTY_ROOT=/home/grotec/local
-=======
 HOSTNAME=`hostname`
 if [[ "$HOSTNAME" == max-*.desy.de ]]
 then
@@ -34,7 +30,6 @@
 
 
 # Build for python3.4
->>>>>>> 281e8eb8
 
 # Check for existing build directory, remove if found
 if [ -d build ]
@@ -55,35 +50,6 @@
 export FC=ifort
 
 # Some needed environment variables.
-<<<<<<< HEAD
-export BOOST_ROOT=${THIRD_PARTY_ROOT}/local
-export HDF5_ROOT=/usr
-export Boost_NO_SYSTEM_PATHS=ON
-CMAKE=/usr/bin/cmake
-
-#TODO:
-# Please edit the pathes below according to your file system
-# If your have another version of xerces_c than 3.1 please edit also the single
-# entry in ./src/CMakeLists.txt which starts with ${XERCES} and ends with .so
-${CMAKE} --version
-${CMAKE} -DSRW_OPTIMIZED=ON \
-      -DDEVELOPER_INSTALL=ON \
-      -DCMAKE_INSTALL_PREFIX=$INSTALL_PREFIX \
-      -DSingFElPhotonDiffractor=ON \
-      -DCrystFElPhotonDiffractor=ON \
-      -Ds2e=ON \
-      -DS2EReconstruction_EMC=ON\
-      -DS2EReconstruction_DM=ON\
-      -DFEFFPhotonInteractor=ON\
-      -Dwpg=ON\
-      -Dgenesis=ON\
-      -Docelot=ON\
-      -DXCSITPhotonDetector=ON \
-      -DXERCESC_ROOT=/usr\
-      -DGEANT4_ROOT=${THIRD_PARTY_ROOT}/local \
-      -DXCSIT_ROOT=${THIRD_PARTY_ROOT}/local \
-      -DBOOST_ROOT=${BOOST_ROOT} \
-=======
 export BOOST_ROOT=${THIRD_PARTY_ROOT}
 export Boost_NO_SYSTEM_PATHS=ON
 export XERCESC_ROOT=${THIRD_PARTY_ROOT}
@@ -108,7 +74,6 @@
       -DGEANT4_ROOT=$GEANT4_ROOT \
       -DXCSIT_ROOT=$XCSIT_ROOT \
       -DBOOST_ROOT=$BOOST_ROOT \
->>>>>>> 281e8eb8
       ..
 
 # Build the project.
