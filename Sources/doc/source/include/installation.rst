Installation
------------
.. contents::

From sources
____________

To build and install from the source code directly.

Download
````````````````

First obtain the source code by either cloning the repository::

    $> git clone https://github.com/PaNOSC-ViNYL/SimEx

or by downloading and extracting the zip_ archive.

.. _zip: https://github.com/PaNOSC-ViNYL/SimEx/archive/master.zip

After downloading (and extracting), switch into the top level directory::

    $> cd SimEx

Software dependencies
`````````````````````````````````````````
Python dependencies
..................
The python dependencies are listed in ``$SIMEX_ROOT/requirements.txt``, reproduced here:

.. include ../../../../requirements.txt

Note that these these requirements contain all dependencies of all modules. A customized build with only selected Modules may well get away with fewer dependencies installed. The cmake build system will check all dependencies for each individual Module. Cmake will abort the configuration if missing dependencies are detected for a given Module.

The python dependencies can be installed via ``pip``::

    $> python -m pip install -r requirements.txt

Except for ``xraydb``, all python requirements can also be installed through ``conda``.


Non-python dependencies
.......................
The following libraries/executables should be installed on your system:

* cmake 3.12+
* libgsl0-dev
* libfftw3-dev or INTEL-MKL 
* wget
* hdf5 (version >= 1.10.4) + header files
* python3.5+
* libbz2-dev
* unzip
* C/C++ and Fortran compilers, e.g. gcc

Module specific dependencies
............................
* boost (version > 1.54) + header files (only needed for Detector simulations with the XCSITPhotonDetector Module)
* libfftw3-dev or INTEL-MKL (needed to run WPG/SRW wavefront propagation)


For conda, we provide an environment.yml file to create a simex environment::


    $> conda env create --file environment.yml

See below for how to install the dependencies and backengines into the same environment.

NOTE 1 (Intel(R) MKL(R)): If you want to link against Intel(R) MKL(R), make sure that the Intel(R) MKL(R) environment variables are set. This is typically done by running one of the
scripts in $INTEL_HOME/bin/, where $INTEL_HOME is the root directory of the Intel(R) MKL(R) installation,
e.g. /opt/intel/2015.

NOTE 2 (BOOST): Sometimes boost_mpi is not built although all libraries (default) where requested as per project.conf in
the boost build directory. Append a "using mpi ;" to that file (without the quotes) to enforce building boost_mpi.

NOTE 3 (BOOST): It has been observed that newer versions of boost (>1.61), if linked against mpich, require libmpich.so.12,
which might not be available on all systems, especially not completely updated clusters. Use boost.1.60 or lower if this problem occurs.
You can find out by running ldd on libboost_mpi.so.

Install only the python SimEx API
````````````````````````````````````````````````````````````````````````````````
If, for whatever obscure reason, you only need the SimEx python library (the Calculators and Parameters), simply run::

   $> cd Sources/python
   $> python -m pip install [-e] .

The ``-e`` option is recommended for developers: Changes in ``Sources`` would be reflected in the imported python module.

Install the backengine modules along with the SimEx python API
``````````````````````````````````````````````````````````````

The SimEx python API and backengine modules (aka Modules) can be installed
by following the steps below.

The install process has three stages: configuration, building, and installing.

Configuration via cmake
.......................
This step requires a dedicated build directory. Create one, and change into it::

    $> mkdir build
    $> cd build

Configuration is done by issuing the command ``cmake ..``. ``cmake`` accepts numerous command line arguments. To list them all along with their defaults, run::

    $> cmake -LAH 

To set a flag/argument to a non-default value, it is appended to the ``cmake`` command. E.g. to set the installation prefix (path under which all SimEx libraries and executables will be installed)::


    $> cmake .. -DCMAKE_INSTALL_PREFIX=/path/to/some/directory

Note the capital "D" before the actual flag.


Module selection
''''''''''''''''
As of version 0.5, no Module is installed by default. To switch to the old behaviour and install all Modules, set the flag ``USE_MODULES_DEFAULT``::

   $> cmake .. -DUSE_MODULES_DEFAULT=ON + further flags and arguments]

To keep the new behaviour AND select individual modules, append each selected module with a ``-DUSE_`` prefix. E.g. to activate the propagation Module based on WPG::

   $> cmake .. -DUSE_wpg=ON

To activate the SingFELPhotonDiffractor::

   $> cmake .. -DUSE_SingFELPhotonDiffractor=ON

As a third alternative, this syntax also allows to deselect individual Modules and install all others::

<<<<<<< HEAD

By setting the installation prefix to $CONDA_PREFIX, one can install the backengines and the simex library into the same environment.

ii. Wave propagation with OpenMP::
=======
   $> cmake .. -DUSE_MODULES_DEFAULT=ON -DUSE_wpg=OFF
>>>>>>> d869857c

In this example, all but the wpg module will be installed.


Build the documentation
'''''''''''''''''''''''
This will build this documentation using the source code at ``Sources/doc``::

    $> cmake -DBUILD_DOC=ON ..

Developer install
'''''''''''''''''
This is recommended for SimEx developers. In this way, you will be able to run the unittests without having to recompile::

    $> cmake -DCMAKE_INSTALL_PREFIX=.. 


Create deb packages
''''''''''''''''''''
This will create .deb packages::

    $> cmake -DPACKAGE_MAKE=ON -DCMAKE_INSTALL_PREFIX=/usr ..
    $> make package

Probably you will have to call cmake two times because for some unknown reason CMake creates ``.tgz`` archives in the first time.

The package can then be installed system-wide along with all necessary dependencies::

    $> dpkg -i <package_name>
    $> apt-get install -f

<<<<<<< HEAD
  on another computer with Debian based OS. Simex will be
  installed in `/usr/...` , Tests are installed in
  `/usr/share/simex/...` and should be system-wide available.
  Calling `dpkg` with `--instdir` option allows to change
  installation dir. In this case `simex_vars.sh` should be
  modified manually to set paths correctly.

vi. Disable/activate modules::

    $> #Disable all modules
    $> cmake -DUSE_MODULES_DEFAULT=OFF [...]
    $> #Enable all modules (this is the default)
    $> cmake -DUSE_MODULES_DEFAULT=ON [...]
    $> #Disable all moules except the one named wpg
    $> cmak -DUSE_MODULES_DEFAULT=OFF -DUSE_wpg=ON [...]

vii. Install the SimEx python module::

    $> cd Sources/python
    $> python -m pip [--user] install .

The --user flag is needed if installing in a system wide python installation.

Troubleshooting
"""""""""""""""
On some systems cmake fails to find the paths for some of the
third party libraries like boost, armadillo etc. If this should be the case,
consult the corresponding FindXXX.cmake scripts in the CMake directory and
in your system's configuration for how to help cmake find these libraries.
An example for how to specify paths for boost and armadillo are given in
the install.sh script that comes with the sources.
=======
on another computer with Debian based OS. Simex will be
installed in ``/usr/...`` , Tests are installed in
``/usr/share/simex/...`` and should be system-wide available.
Calling ``dpkg`` with ``--instdir`` option allows to change
installation dir. In this case ``simex_vars.sh`` should be
modified manually to set paths correctly.
>>>>>>> d869857c

Building the library
.................


After successful completion of cmake, just type::

    $> make

On machines with more than 1 CPU, compilation can be sped up with::

    $> make -jN

where N is the number of CPUs to consume.

An example build & installation script is provided (install.sh). It might need manual adjustment as indicated.



Installation
............

Finally, after make returns, install the compiled software into the installation directory::

    $> make install

Make sure that the user has write access to the installation directory, or use::

    $> sudo make install

.. include:: environment.rst

Troubleshooting
```````````````

cmake fails to resolve dependency but the library is installed
..............................................................
On some systems cmake fails to find the paths for some of the
third party libraries like boost. If this should be the case,
consult the corresponding FindXXX.cmake scripts in the CMake directory and
in your system's configuration for how to help cmake find these libraries.
An example for how to specify paths for boost is given in
the install.sh script that comes with the sources.


gomp/iomp not found / MKL not found
...................................
If compiling with Intel compilers and/or using MKL, run this command before cmake::

    $> source `which compilervars.sh` intel64<|MERGE_RESOLUTION|>--- conflicted
+++ resolved
@@ -127,16 +127,13 @@
 
    $> cmake .. -DUSE_SingFELPhotonDiffractor=ON
 
-As a third alternative, this syntax also allows to deselect individual Modules and install all others::
-
-<<<<<<< HEAD
 
 By setting the installation prefix to $CONDA_PREFIX, one can install the backengines and the simex library into the same environment.
 
 ii. Wave propagation with OpenMP::
-=======
+
+
    $> cmake .. -DUSE_MODULES_DEFAULT=ON -DUSE_wpg=OFF
->>>>>>> d869857c
 
 In this example, all but the wpg module will be installed.
 
@@ -168,46 +165,12 @@
     $> dpkg -i <package_name>
     $> apt-get install -f
 
-<<<<<<< HEAD
-  on another computer with Debian based OS. Simex will be
-  installed in `/usr/...` , Tests are installed in
-  `/usr/share/simex/...` and should be system-wide available.
-  Calling `dpkg` with `--instdir` option allows to change
-  installation dir. In this case `simex_vars.sh` should be
-  modified manually to set paths correctly.
-
-vi. Disable/activate modules::
-
-    $> #Disable all modules
-    $> cmake -DUSE_MODULES_DEFAULT=OFF [...]
-    $> #Enable all modules (this is the default)
-    $> cmake -DUSE_MODULES_DEFAULT=ON [...]
-    $> #Disable all moules except the one named wpg
-    $> cmak -DUSE_MODULES_DEFAULT=OFF -DUSE_wpg=ON [...]
-
-vii. Install the SimEx python module::
-
-    $> cd Sources/python
-    $> python -m pip [--user] install .
-
-The --user flag is needed if installing in a system wide python installation.
-
-Troubleshooting
-"""""""""""""""
-On some systems cmake fails to find the paths for some of the
-third party libraries like boost, armadillo etc. If this should be the case,
-consult the corresponding FindXXX.cmake scripts in the CMake directory and
-in your system's configuration for how to help cmake find these libraries.
-An example for how to specify paths for boost and armadillo are given in
-the install.sh script that comes with the sources.
-=======
 on another computer with Debian based OS. Simex will be
 installed in ``/usr/...`` , Tests are installed in
 ``/usr/share/simex/...`` and should be system-wide available.
 Calling ``dpkg`` with ``--instdir`` option allows to change
 installation dir. In this case ``simex_vars.sh`` should be
 modified manually to set paths correctly.
->>>>>>> d869857c
 
 Building the library
 .................
